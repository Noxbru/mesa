--- conflicted
+++ resolved
@@ -395,10 +395,7 @@
 	 dri_bo_reference(input->bo);
 	 input->offset = (unsigned long)input->glarray->Ptr;
 	 input->stride = input->glarray->StrideB;
-<<<<<<< HEAD
 	 input->count = input->glarray->_MaxElement;
-=======
->>>>>>> d27d6590
 
 	 /* This is a common place to reach if the user mistakenly supplies
 	  * a pointer in place of a VBO offset.  If we just let it go through,
@@ -710,11 +707,6 @@
    if (index_buffer == NULL)
       return;
 
-<<<<<<< HEAD
-=======
-   ib_size = get_size(index_buffer->type) * index_buffer->count - 1;
-
->>>>>>> d27d6590
    /* Emit the indexbuffer packet:
     */
    {
