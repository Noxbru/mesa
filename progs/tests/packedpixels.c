--- conflicted
+++ resolved
@@ -273,11 +273,8 @@
    glTranslatef(2, (i + 1) * (h + 2), 0);
    glRasterPos2i(8, 6);
    sprintf(s, "Internal Texture Format [f/F]: %s (%d of %lu)",
-<<<<<<< HEAD
            IntFormats[CurFormat].name, CurFormat + 1, NUM_INT_FORMATS);
-=======
            IntFormats[CurFormat].name, CurFormat + 1, (unsigned long) NUM_INT_FORMATS);
->>>>>>> e46ad402
    PrintString(s);
    glPopMatrix();
 
